--- conflicted
+++ resolved
@@ -145,14 +145,9 @@
             logger=self.logger,
             env=self.__mixin_env(dict(
                 ABI=self.__get_abi_string(release_major_version),
-<<<<<<< HEAD
-                SIGNATURE_TYPE="fingerprints"
-            ))
-=======
                 SIGNATURE_TYPE="fingerprints",
                 IGNORE_OSVERSION="yes"
             )
->>>>>>> ed160d27
         )
 
     def __get_abi_string(self, release_major_version: int) -> str:
